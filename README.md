
[![Gem Version](https://badge.fury.io/rb/packetgen.svg)](https://badge.fury.io/rb/packetgen)
[![Action status](https://github.com/lemontree55/packetgen/workflows/ci/badge.svg?branch=master)](https://github.com/lemontree55/packetgen/actions?query=workflow%3Aci)

# PacketGen

PacketGen provides simple ways to generate, send and capture network packets.

## Installation

PacketGen depends on PcapRub, which needs pcap development files to install. On Debian, you have to do:

```bash
sudo apt install libpcap-dev
```

Installation using RubyGems is then easy:

```bash
gem install packetgen
```

Or add it to a Gemfile:

```ruby
gem 'packetgen'
```

## Usage

### Easily create packets

```ruby
PacketGen.gen('IP')             # generate a IP packet object
PacketGen.gen('TCP')            # generate a TCP over IP packet object
PacketGen.gen('IP').add('TCP')  # the same
PacketGen.gen('Eth')            # generate a Ethernet packet object
PacketGen.gen('IP').add('IP')   # generate a IP-in-IP tunnel packet object

# Generate a IP packet object, specifying addresses
PacketGen.gen('IP', src: '192.168.1.1', dst: '192.168.1.2')

# get binary packet
PacketGen.gen('IP').to_s
```

### Send packets on wire

```ruby
# send Ethernet packet
PacketGen.gen('Eth', src: '00:00:00:00:00:01', dst: '00:00:00:00:00:02').to_w
# send IP packet
PacketGen.gen('IP', src: '192.168.1.1', dst: '192.168.1.2').to_w
# send forged IP packet over Ethernet
PacketGen.gen('Eth', src: '00:00:00:00:00:01', dst: '00:00:00:00:00:02').add('IP').to_w('eth1')
# send a IEEE 802.11 frame
PacketGen.gen('RadioTap').
          add('Dot11::Management', mac1: client, mac2: bssid, mac3: bssid).
          add('Dot11::DeAuth', reason: 7).
          to_w('wlan0')
```

### Parse packets from binary data

```ruby
packet = PacketGen.parse(binary_data)
```

### Capture packets from wire

```ruby
# Capture packets from first network interface, action from a block
PacketGen.capture do |packet|
  do_stuffs_with_packet
end

# Capture some packets, and act on them afterward
packets = PacketGen.capture(iface: 'eth0', max: 10)   # return when 10 packets were captured

# Use filters
packets = PacketGen.capture(iface: 'eth0', filter: 'ip src 1.1.1.2', max: 1)
```

### Easily manipulate packets

```ruby
# access header fields
pkt = PacketGen.gen('IP').add('TCP')
pkt.ip.src = '192.168.1.1'
pkt.ip(src: '192.168.1.1', ttl: 4)
pkt.tcp.dport = 80

# access header fields when multiple header of one kind exist
pkt = PacketGen.gen('IP').add('IP')
pkt.ip.src = '192.168.1.1'  # set outer src field
pkt.ip(2).src = '10.0.0.1'  # set inner src field

# test packet types
pkt = PacketGen.gen('IP').add('TCP')
pkt.is? 'TCP'   # => true
pkt.is? 'IP'    # => true
pkt.is? 'UDP'   # => false

# encapulsate/decapsulate packets
pkt2 = PacketGen.gen('IP')
pkt2.encapsulate pkt                   # pkt2 is now a IP/IP/TCP packet
pkt2.decapsulate(pkt2.ip)              # pkt2 is now inner IP/TCP packet
```

### Read/write PcapNG files

```ruby
# read a PcapNG file, containing multiple packets
packets = PacketGen.read('file.pcapng')
packets.first.udp.sport = 65535
# write only one packet to a PcapNG file
pkt.write('one_packet.pcapng')
# write multiple packets to a PcapNG file
PacketGen.write('more_packets.pcapng', packets)
```

### Add custom header/protocol

<<<<<<< HEAD
PacketGen permits adding your own header classes.
=======
Since v1.1.0, PacketGen permits adding your own header classes.
>>>>>>> 87dbefd2
First, define the new header class. For example:

```ruby
module MyModule
 class MyHeader < PacketGen::Header::Base
   define_attr :field1, BinStruct::Int32
   define_attr :field2, BinStruct::Int32
 end
end
```

Then, class must be declared to PacketGen:

```ruby
PacketGen::Header.add_class MyModule::MyHeader
```

Finally, bindings must be declared:

```ruby
# bind MyHeader as IP protocol number 254 (needed by Packet#parse and Packet#add)
PacketGen::Header::IP.bind_header MyModule::MyHeader, protocol: 254
```

And use it:

```ruby
pkt = Packet.gen('IP').add('MyHeader', field1: 0x12345678, field2: 0x87654321)
pkt.to_w # Send it on wire
```

## Interactive console

PacketGen provides an interactive console: `pgconsole`.

In this console, context includes PacketGen module to give direct access to PacketGen
classes. A special `config` object gives local network configuration:

<<<<<<< HEAD
```text
=======
```shell
>>>>>>> 87dbefd2
$ pgconsole
pg(main)> config
=> #<PacketGen::Config:0x00559f27d2afe8
 @hwaddr="75:74:73:72:71:70",
 @iface="eth0",
 @ipaddr="192.168.0.2">
pg(main)> packets = capture(max: 5)
pg(main)> exit
```

If `pry` gem is installed, it is used as backend for `pgconsole`, else IRB is used.

## Plugins

PacketGen provides a plugin system (see [wiki](https://github.com/lemontree55/packetgen/wiki/Create-Custom-Protocol)).

Available plugins (available as gem) are:

* [packetgen-plugin-ipsec](https://github.com/lemontree55/packetgen-plugin-ipsec): add support for ESP and IKEv2 protocols. Before PacketGen3, these protocols were included in packetgen.
* [packetgen-plugin-smb](https://github.com/lemontree55/packetgen-plugin-smb): add support for SMB protocol suite.

## See also

Wiki: <https://github.com/lemontree55/packetgen/wiki>

API documentation: <http://www.rubydoc.info/gems/packetgen>

## Contributing

Bug reports and pull requests are welcome on GitHub at <https://github.com/lemontree55/packetgen>.

## License

MIT License (see [LICENSE](https://github.com/lemontree55/packetgen/blob/master/LICENSE))

### Other sources
<<<<<<< HEAD

All original code maintains its copyright from its original authors and licensing.
=======
>>>>>>> 87dbefd2

All original code maintains its copyright from its original authors and licensing.<|MERGE_RESOLUTION|>--- conflicted
+++ resolved
@@ -121,11 +121,8 @@
 
 ### Add custom header/protocol
 
-<<<<<<< HEAD
 PacketGen permits adding your own header classes.
-=======
-Since v1.1.0, PacketGen permits adding your own header classes.
->>>>>>> 87dbefd2
+
 First, define the new header class. For example:
 
 ```ruby
@@ -164,11 +161,7 @@
 In this console, context includes PacketGen module to give direct access to PacketGen
 classes. A special `config` object gives local network configuration:
 
-<<<<<<< HEAD
 ```text
-=======
-```shell
->>>>>>> 87dbefd2
 $ pgconsole
 pg(main)> config
 => #<PacketGen::Config:0x00559f27d2afe8
@@ -205,10 +198,5 @@
 MIT License (see [LICENSE](https://github.com/lemontree55/packetgen/blob/master/LICENSE))
 
 ### Other sources
-<<<<<<< HEAD
-
-All original code maintains its copyright from its original authors and licensing.
-=======
->>>>>>> 87dbefd2
 
 All original code maintains its copyright from its original authors and licensing.